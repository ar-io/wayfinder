# @ar.io/wayfinder-core

<<<<<<< HEAD
## 1.7.0-alpha.1

### Patch Changes

- b1c2c48: Add support for custom `fetch` implementations to be given to Wayfinder. This will pave the way to support fetching via x402, chunk based data retreival, etc.
=======
## 1.7.0

### Minor Changes

- 1e07a31: feat: deprecate gatewaysProvider parameter on Wayfinder class

  This change deprecates the `gatewaysProvider` parameter on the Wayfinder class while maintaining full backwards compatibility. Routing strategies now manage their own gateways internally, providing better separation of concerns.

  **Breaking Changes**: None - this change is fully backwards compatible

  **Changes**:

  - Mark `gatewaysProvider` as `@deprecated` in Wayfinder class and WayfinderOptions interface
  - Update `wayfinderFetch` to get gateways from routing strategies instead of requiring separate gatewaysProvider
  - Maintain backwards compatibility by automatically injecting gatewaysProvider into routing strategies when provided
  - Update telemetry to remove gatewaysProvider parameter dependency
  - Reorganize `createWayfinderClient` to properly handle gateways provider creation and caching

  **Migration Guide**:
  No immediate action required. The deprecated `gatewaysProvider` parameter will continue to work as before. For new code, prefer creating routing strategies with their own `gatewaysProvider` parameter:

  ```typescript
  // Old (still works, but deprecated)
  const wayfinder = new Wayfinder({
    gatewaysProvider: myGatewaysProvider,
    routingSettings: {
      strategy: new RandomRoutingStrategy(),
    },
  });

  // New (recommended)
  const wayfinder = new Wayfinder({
    routingSettings: {
      strategy: new RandomRoutingStrategy({
        gatewaysProvider: myGatewaysProvider,
      }),
    },
  });
  ```
>>>>>>> 2f746331

## 1.7.0-alpha.0

### Minor Changes

- 1e07a31: feat: deprecate gatewaysProvider parameter on Wayfinder class

  This change deprecates the `gatewaysProvider` parameter on the Wayfinder class while maintaining full backwards compatibility. Routing strategies now manage their own gateways internally, providing better separation of concerns.

  **Breaking Changes**: None - this change is fully backwards compatible

  **Changes**:

  - Mark `gatewaysProvider` as `@deprecated` in Wayfinder class and WayfinderOptions interface
  - Update `wayfinderFetch` to get gateways from routing strategies instead of requiring separate gatewaysProvider
  - Maintain backwards compatibility by automatically injecting gatewaysProvider into routing strategies when provided
  - Update telemetry to remove gatewaysProvider parameter dependency
  - Reorganize `createWayfinderClient` to properly handle gateways provider creation and caching

  **Migration Guide**:
  No immediate action required. The deprecated `gatewaysProvider` parameter will continue to work as before. For new code, prefer creating routing strategies with their own `gatewaysProvider` parameter:

  ```typescript
  // Old (still works, but deprecated)
  const wayfinder = new Wayfinder({
    gatewaysProvider: myGatewaysProvider,
    routingSettings: {
      strategy: new RandomRoutingStrategy(),
    },
  });

  // New (recommended)
  const wayfinder = new Wayfinder({
    routingSettings: {
      strategy: new RandomRoutingStrategy({
        gatewaysProvider: myGatewaysProvider,
      }),
    },
  });
  ```

## 1.6.1

### Patch Changes

- a6c3905: Update `@opentelemetry/exporter-trace-otlp-http` to `0.206.0` in `wayfinder-core` to fix `XMLHTTPRequest` errors caused by telemetry in `wayfinder-extension`

## 1.6.1-alpha.0

### Patch Changes

- a6c3905: Update `@opentelemetry/exporter-trace-otlp-http` to `0.206.0` in `wayfinder-core` to fix `XMLHTTPRequest` errors caused by telemetry in `wayfinder-extension`

## 1.6.0

### Minor Changes

- 53f87a1: Add `CompositeRoutingStrategy` for complex routing composition'

## 1.5.0

### Minor Changes

- 93b02c5: Change default gateway provider to TrustedPeersGatewaysProvider for dynamic gateway discovery

## 1.4.3

### Patch Changes

- 6a872b5: Allow providing `telemetry` settings to `createWayfinderClient`

## 1.4.3-alpha.0

### Patch Changes

- 6a872b5: Allow providing `telemetry` settings to `createWayfinderClient`

## 1.4.2

### Patch Changes

- 46c3110: fix: adjust check logic on round-robin strategy initialization with gateways provider

## 1.4.2-alpha.0

### Patch Changes

- 46c3110: fix: adjust check logic on round-robin strategy initialization with gateways provider

## 1.4.1

### Patch Changes

- e57bfb6: Pass custom logger to routing and verification strategies
- cd1719d: fix: allow createWayfinderClient to initialize with default configuration when no arguments are provided

## 1.4.0

### Minor Changes

- c3fc591: Add createWayfinderClient utility function with simplified API

  This release introduces a new `createWayfinderClient` utility function that makes it easy for developers to create Wayfinder instances with sensible defaults and simplified configuration.

  **New Features:**

  - **createWayfinderClient()** - Simple factory function for creating Wayfinder instances
  - **Gateway Selection Options** - Choose from 'top-ranked', 'most-tenured', 'best-performance', 'highest-staked', 'longest-streak' when using AR.IO network
  - **Routing Strategies** - Support for 'random', 'fastest', 'round-robin', 'preferred' routing
  - **Verification Strategies** - Support for 'hash', 'data-root', 'remote', 'disabled' verification
  - **Intelligent Caching** - Automatic localStorage (browser) and memory (Node.js) caching
  - **Optional AR.IO SDK Dependency** - The @ar.io/sdk is now an optional peer dependency

  **Usage:**

  ```javascript
  // Simple usage with defaults
  const wayfinder = createWayfinderClient();

  // With AR.IO network integration
  const wayfinder = createWayfinderClient({
    ario: ARIO.mainnet(),
    gatewaySelection: "top-ranked",
    routing: "fastest",
    verification: "hash",
    cache: { ttlSeconds: 600 },
  });
  ```

- 98d47cd: Add support for providing `cacheKey` to local storage gateways provider'
- 9fad87b: Add support for providing `gatewaysProvider` directly to routing strategies

### Patch Changes

- eb839e4: Relax verification strategy type on Wayfinder client when verification disabled

## 1.4.0-alpha.2

### Patch Changes

- eb839e4: Relax verification strategy type on Wayfinder client when verification disabled

## 1.4.0-alpha.1

### Minor Changes

- 98d47cd: Add support for providing `cacheKey` to local storage gateways provider'

## 1.4.0-alpha.0

### Minor Changes

- c3fc591: Add createWayfinderClient utility function with simplified API

  This release introduces a new `createWayfinderClient` utility function that makes it easy for developers to create Wayfinder instances with sensible defaults and simplified configuration.

  **New Features:**

  - **createWayfinderClient()** - Simple factory function for creating Wayfinder instances
  - **Gateway Selection Options** - Choose from 'highest-performing', 'longest-tenure', 'highest-staked', 'highest-weight', 'longest-streak' when using AR.IO network
  - **Routing Strategies** - Support for 'random', 'fastest', 'round-robin', 'preferred' routing
  - **Verification Strategies** - Support for 'hash', 'data-root', 'remote', 'disabled' verification
  - **Intelligent Caching** - Automatic localStorage (browser) and memory (Node.js) caching
  - **Optional AR.IO SDK Dependency** - The @ar.io/sdk is now an optional peer dependency

  **Usage:**

  ```javascript
  // Simple usage with defaults
  const wayfinder = createWayfinderClient();

  // With AR.IO network integration
  const wayfinder = createWayfinderClient({
    ario: ARIO.mainnet(),
    gatewaySelection: "highest-performing",
    routing: "fastest",
    verification: "hash",
    cache: { ttlSeconds: 600 },
  });
  ```

- 9fad87b: Add support for providing `gatewaysProvider` directly to routing strategies

## 1.3.1

### Patch Changes

- e3990c3: Added debug logs to `PingRoutingStrategy`

## 1.3.1-alpha.0

### Patch Changes

- e3990c3: Added debug logs to `PingRoutingStrategy`

## 1.3.0

### Minor Changes

- 2779d52: Add `TrustedPeersGatewaysProvider` as optional gateway provider

## 1.3.0-alpha.0

### Minor Changes

- 2779d52: Add `TrustedPeersGatewaysProvider` as optional gateway provider

## 1.2.1

### Patch Changes

- d5693fd: Set `timeoutMs` to 1 second for `PingRoutingStrategy`, add `url` to `requestSpan` on fetch'

## 1.2.0

### Minor Changes

- 2d5970f: Add `PingRoutingStrategy` that performs a HEAD check on gateway returned from provided routing strategy

## 1.2.0-alpha.0

### Minor Changes

- 2d5970f: Add `PingRoutingStrategy` that performs a HEAD check on gateway returned from provided routing strategy

## 1.1.1

### Patch Changes

- b246f78: Provide gateways when calling `selectGateway` in `resolveUrl`

## 1.1.0

### Minor Changes

- 69ddbfb: Add runtime configuration methods for routing and verification strategies

## 1.1.0-alpha.0

### Minor Changes

- 69ddbfb: Add runtime configuration methods for routing and verification strategies

## 1.0.7

### Patch Changes

- 658c5f6: Fix `SimpleCacheRoutingStrategy` to avoid duplicate requests to routingStrategy

## 1.0.6

### Patch Changes

- a42d57c: Allow `gatewaysProvider` to be optional, use `StaticGatewaysProvider` by default

## 1.0.6-alpha.0

### Patch Changes

- a42d57c: Allow `gatewaysProvider` to be optional, use `StaticGatewaysProvider` by default

## 1.0.5

### Patch Changes

- 73aa1b9: Adds `RemoteVerificationStrategy` and modifies verifyData interface to support optional response headers to use when verifying data'
- b7299cc: Remove unused parameters from various routing stratgies.
- b81b54e: Remove extra `gateways` arg in `RoundRobinRoutingStrategy`

## 1.0.5-alpha.2

### Patch Changes

- b7299cc: Remove unused parameters from various routing stratgies.

## 1.0.5-alpha.1

### Patch Changes

- b81b54e: Remove extra `gateways` arg in `RoundRobinRoutingStrategy`

## 1.0.5-alpha.0

### Patch Changes

- 73aa1b9: Adds `RemoteVerificationStrategy` and modifies verifyData interface to support optional response headers to use when verifying data'

## 1.0.4

### Patch Changes

- 719acbd: Add `require` and `default` exports to wayfinder-core

## 1.0.3

### Patch Changes

- 86bdc2f: Prevent duplicate requests in LocalStorageGatewaysProvider and SimpleCacheGatewaysProvider
- 226f3af: Fix defaultTtlSeconds in gateway caches'

## 1.0.3-alpha.1

### Patch Changes

- 226f3af: Fix defaultTtlSeconds in gateway caches'

## 1.0.3-alpha.0

### Patch Changes

- 86bdc2f: Prevent duplicate requests in LocalStorageGatewaysProvider and SimpleCacheGatewaysProvider

## 1.0.2

### Patch Changes

- 8f79caf: Fix import of zone.js file, only load once and in browsers if not already available
- a3e69af: Add support for `clientName` and `clientVersion` on telemetry settings
- cfcfb66: Default Wayfinder to use `RandomRoutingStrategy`

## 1.0.2-alpha.2

### Patch Changes

- 8f79caf: Fix import of zone.js file, only load once and in browsers if not already available

## 1.0.2-alpha.1

### Patch Changes

- cfcfb66: Default Wayfinder to use `RandomRoutingStrategy`

## 1.0.2-alpha.0

### Patch Changes

- a3e69af: Add support for `clientName` and `clientVersion` on telemetry settings

## 1.0.1

### Patch Changes

- aa5700e: Improve telemetry configuration for browsers and chrome extensions
- 2c170be: Adds additional telemetry support when calling resolveUrl
- c78effa: Add LocalStorageGatewaysProvider cache as main export from wayfinder-core

## 1.0.1-alpha.2

### Patch Changes

- c78effa: Add LocalStorageGatewaysProvider cache as main export from wayfinder-core

## 1.0.1-alpha.1

### Patch Changes

- 2c170be: Adds additional telemetry support when calling resolveUrl

## 1.0.1-alpha.0

### Patch Changes

- aa5700e: Improve telemetry configuration for browsers and chrome extensions

## 1.0.0

### Major Changes

- 89c0efe: Initial wayfinder-core release<|MERGE_RESOLUTION|>--- conflicted
+++ resolved
@@ -1,12 +1,5 @@
 # @ar.io/wayfinder-core
 
-<<<<<<< HEAD
-## 1.7.0-alpha.1
-
-### Patch Changes
-
-- b1c2c48: Add support for custom `fetch` implementations to be given to Wayfinder. This will pave the way to support fetching via x402, chunk based data retreival, etc.
-=======
 ## 1.7.0
 
 ### Minor Changes
@@ -46,7 +39,6 @@
     },
   });
   ```
->>>>>>> 2f746331
 
 ## 1.7.0-alpha.0
 
