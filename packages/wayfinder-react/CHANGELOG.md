--- conflicted
+++ resolved
@@ -1,20 +1,11 @@
 # @ar.io/wayfinder-react
 
-<<<<<<< HEAD
-## 1.0.23-alpha.1
-
-### Patch Changes
-
-- Updated dependencies [b1c2c48]
-  - @ar.io/wayfinder-core@1.7.0-alpha.1
-=======
 ## 1.0.23
 
 ### Patch Changes
 
 - Updated dependencies [1e07a31]
   - @ar.io/wayfinder-core@1.7.0
->>>>>>> 2f746331
 
 ## 1.0.23-alpha.0
 
