{
  "name": "@ar.io/wayfinder-extension",
  "version": "0.0.18-alpha.3",
  "description": "WayFinder Chrome extension that intelligently routes users to optimal AR.IO gateways",
  "private": true,
  "type": "module",
  "license": "Apache-2.0",
  "repository": {
    "type": "git",
    "url": "git+https://github.com/ar-io/wayfinder.git"
  },
  "devDependencies": {
    "@types/chrome": "^0.0.268",
    "@types/node": "^20.12.12",
    "@vitejs/plugin-react": "^4.3.1",
    "@vitejs/plugin-react-swc": "^3.7.0",
    "vite": "^5.2.10",
    "vite-plugin-copy": "^0.1.6",
    "vite-plugin-html": "^3.2.2",
    "vite-plugin-node-polyfills": "^0.22.0",
    "vite-plugin-static-copy": "^1.0.6"
  },
  "scripts": {
    "start": "vite preview",
    "build": "vite build --config vite.config.js",
    "clean": "rimraf dist",
    "test": "echo \"Passing\"",
    "lint:fix": "biome check --write --unsafe",
    "lint:check": "biome check --unsafe",
    "format:fix": "biome format --write",
    "format:check": "biome format"
  },
  "dependencies": {
    "@ar.io/sdk": "^3.5.0",
<<<<<<< HEAD
    "@ar.io/wayfinder-core": "alpha",
    "@permaweb/aoconnect": "0.0.69",
    "lucide": "^0.514.0"
=======
    "@ar.io/wayfinder-core": "0.0.5-alpha.3",
    "@permaweb/aoconnect": "0.0.69"
>>>>>>> cd423e0f
  }
}<|MERGE_RESOLUTION|>--- conflicted
+++ resolved
@@ -32,13 +32,7 @@
   },
   "dependencies": {
     "@ar.io/sdk": "^3.5.0",
-<<<<<<< HEAD
-    "@ar.io/wayfinder-core": "alpha",
-    "@permaweb/aoconnect": "0.0.69",
-    "lucide": "^0.514.0"
-=======
     "@ar.io/wayfinder-core": "0.0.5-alpha.3",
     "@permaweb/aoconnect": "0.0.69"
->>>>>>> cd423e0f
   }
 }