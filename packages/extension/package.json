{
  "name": "@ar.io/wayfinder-extension",
<<<<<<< HEAD
  "version": "0.1.0",
=======
  "version": "0.0.16",
>>>>>>> 90677026
  "description": "WayFinder Chrome extension that intelligently routes users to optimal AR.IO gateways",
  "private": true,
  "type": "module",
  "license": "Apache-2.0",
  "repository": {
    "type": "git",
    "url": "git+https://github.com/ar-io/wayfinder.git"
  },
  "devDependencies": {
    "@types/chrome": "^0.0.268",
    "@types/node": "^20.12.12",
    "@vitejs/plugin-react": "^4.3.1",
    "@vitejs/plugin-react-swc": "^3.7.0",
    "vite": "^5.2.10",
    "vite-plugin-copy": "^0.1.6",
    "vite-plugin-html": "^3.2.2",
    "vite-plugin-node-polyfills": "^0.22.0",
    "vite-plugin-static-copy": "^1.0.6"
  },
  "scripts": {
    "start": "vite preview",
    "build": "vite build --config vite.config.js",
    "clean": "rimraf dist",
    "test": "echo \"Passing\"",
    "lint:fix": "biome check --write --unsafe",
    "lint:check": "biome check --unsafe",
    "format:fix": "biome format --write",
    "format:check": "biome format"
  },
  "dependencies": {
    "@ar.io/sdk": "^3.5.0",
<<<<<<< HEAD
    "@ar.io/wayfinder-core": "0.0.3-alpha.6",
    "@permaweb/aoconnect": "0.0.69",
    "lucide": "^0.514.0"
  },
  "license": "AGPL-3.0-only"
=======
    "@ar.io/wayfinder-core": "0.0.3",
    "@permaweb/aoconnect": "0.0.69",
    "lucide": "^0.514.0"
  }
>>>>>>> 90677026
}<|MERGE_RESOLUTION|>--- conflicted
+++ resolved
@@ -1,10 +1,6 @@
 {
   "name": "@ar.io/wayfinder-extension",
-<<<<<<< HEAD
-  "version": "0.1.0",
-=======
   "version": "0.0.16",
->>>>>>> 90677026
   "description": "WayFinder Chrome extension that intelligently routes users to optimal AR.IO gateways",
   "private": true,
   "type": "module",
@@ -36,16 +32,8 @@
   },
   "dependencies": {
     "@ar.io/sdk": "^3.5.0",
-<<<<<<< HEAD
-    "@ar.io/wayfinder-core": "0.0.3-alpha.6",
-    "@permaweb/aoconnect": "0.0.69",
-    "lucide": "^0.514.0"
+    "@ar.io/wayfinder-core": "*",
+    "@permaweb/aoconnect": "0.0.69"
   },
   "license": "AGPL-3.0-only"
-=======
-    "@ar.io/wayfinder-core": "0.0.3",
-    "@permaweb/aoconnect": "0.0.69",
-    "lucide": "^0.514.0"
-  }
->>>>>>> 90677026
 }