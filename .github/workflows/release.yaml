--- conflicted
+++ resolved
@@ -112,7 +112,6 @@
       - name: Push Tags
         if: steps.changesets.outputs.published == 'true'
         run: git push --follow-tags
-<<<<<<< HEAD
         
       - name: Create GitHub Release
         if: steps.changesets.outputs.published == 'true'
@@ -122,8 +121,4 @@
           prerelease: ${{ github.ref == 'refs/heads/alpha' }}
           tag: ${{ steps.changesets.outputs.publishedPackages[0].name }}@${{ steps.changesets.outputs.publishedPackages[0].version }}
           artifacts: packages/extension/wayfinder-extension-v${{ steps.version.outputs.version }}.zip
-          token: ${{ secrets.GITHUB_TOKEN }}
-=======
-
-  # TODO: send slack notification
->>>>>>> 87ee2412
+          token: ${{ secrets.GITHUB_TOKEN }}